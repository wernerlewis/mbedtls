/*
 *  Error message information
 *
 *  Copyright The Mbed TLS Contributors
 *  SPDX-License-Identifier: Apache-2.0
 *
 *  Licensed under the Apache License, Version 2.0 (the "License"); you may
 *  not use this file except in compliance with the License.
 *  You may obtain a copy of the License at
 *
 *  http://www.apache.org/licenses/LICENSE-2.0
 *
 *  Unless required by applicable law or agreed to in writing, software
 *  distributed under the License is distributed on an "AS IS" BASIS, WITHOUT
 *  WARRANTIES OR CONDITIONS OF ANY KIND, either express or implied.
 *  See the License for the specific language governing permissions and
 *  limitations under the License.
 */

#include "common.h"

#include "mbedtls/error.h"

#if defined(MBEDTLS_ERROR_C) || defined(MBEDTLS_ERROR_STRERROR_DUMMY)

#if defined(MBEDTLS_ERROR_C)

#if defined(MBEDTLS_PLATFORM_C)
#include "mbedtls/platform.h"
#else
#define mbedtls_snprintf snprintf
#endif

#include <stdio.h>
#include <string.h>

#if defined(MBEDTLS_AES_C)
#include "mbedtls/aes.h"
#endif

#if defined(MBEDTLS_ARIA_C)
#include "mbedtls/aria.h"
#endif

#if defined(MBEDTLS_ASN1_PARSE_C)
#include "mbedtls/asn1.h"
#endif

#if defined(MBEDTLS_BASE64_C)
#include "mbedtls/base64.h"
#endif

#if defined(MBEDTLS_BIGNUM_C)
#include "mbedtls/bignum.h"
#endif

#if defined(MBEDTLS_BLOWFISH_C)
#include "mbedtls/blowfish.h"
#endif

#if defined(MBEDTLS_CAMELLIA_C)
#include "mbedtls/camellia.h"
#endif

#if defined(MBEDTLS_CCM_C)
#include "mbedtls/ccm.h"
#endif

#if defined(MBEDTLS_CHACHA20_C)
#include "mbedtls/chacha20.h"
#endif

#if defined(MBEDTLS_CHACHAPOLY_C)
#include "mbedtls/chachapoly.h"
#endif

#if defined(MBEDTLS_CIPHER_C)
#include "mbedtls/cipher.h"
#endif

#if defined(MBEDTLS_CTR_DRBG_C)
#include "mbedtls/ctr_drbg.h"
#endif

#if defined(MBEDTLS_DES_C)
#include "mbedtls/des.h"
#endif

#if defined(MBEDTLS_DHM_C)
#include "mbedtls/dhm.h"
#endif

#if defined(MBEDTLS_ECP_C)
#include "mbedtls/ecp.h"
#endif

#if defined(MBEDTLS_ENTROPY_C)
#include "mbedtls/entropy.h"
#endif

#if defined(MBEDTLS_ERROR_C)
#include "mbedtls/error.h"
#endif

#if defined(MBEDTLS_PLATFORM_C)
#include "mbedtls/platform.h"
#endif

#if defined(MBEDTLS_GCM_C)
#include "mbedtls/gcm.h"
#endif

#if defined(MBEDTLS_HKDF_C)
#include "mbedtls/hkdf.h"
#endif

#if defined(MBEDTLS_HMAC_DRBG_C)
#include "mbedtls/hmac_drbg.h"
#endif

#if defined(MBEDTLS_MD_C)
#include "mbedtls/md.h"
#endif

#if defined(MBEDTLS_NET_C)
#include "mbedtls/net_sockets.h"
#endif

#if defined(MBEDTLS_OID_C)
#include "mbedtls/oid.h"
#endif

#if defined(MBEDTLS_PEM_PARSE_C) || defined(MBEDTLS_PEM_WRITE_C)
#include "mbedtls/pem.h"
#endif

#if defined(MBEDTLS_PK_C)
#include "mbedtls/pk.h"
#endif

#if defined(MBEDTLS_PKCS12_C)
#include "mbedtls/pkcs12.h"
#endif

#if defined(MBEDTLS_PKCS5_C)
#include "mbedtls/pkcs5.h"
#endif

#if defined(MBEDTLS_POLY1305_C)
#include "mbedtls/poly1305.h"
#endif

#if defined(MBEDTLS_RSA_C)
#include "mbedtls/rsa.h"
#endif

#if defined(MBEDTLS_SHA1_C)
#include "mbedtls/sha1.h"
#endif

#if defined(MBEDTLS_SHA256_C)
#include "mbedtls/sha256.h"
#endif

#if defined(MBEDTLS_SHA512_C)
#include "mbedtls/sha512.h"
#endif

#if defined(MBEDTLS_SSL_TLS_C)
#include "mbedtls/ssl.h"
#endif

#if defined(MBEDTLS_THREADING_C)
#include "mbedtls/threading.h"
#endif

#if defined(MBEDTLS_X509_USE_C) || defined(MBEDTLS_X509_CREATE_C)
#include "mbedtls/x509.h"
#endif

#if defined(MBEDTLS_XTEA_C)
#include "mbedtls/xtea.h"
#endif


const char * mbedtls_high_level_strerr( int error_code )
{
    int high_level_error_code;

    if( error_code < 0 )
        error_code = -error_code;

    /* Extract the high-level part from the error code. */
    high_level_error_code = error_code & 0xFF80;

    switch( high_level_error_code )
    {
        /* Begin Auto-Generated Code. */
#if defined(MBEDTLS_CIPHER_C)
        case -(MBEDTLS_ERR_CIPHER_FEATURE_UNAVAILABLE):
            return( "CIPHER - The selected feature is not available" );
        case -(MBEDTLS_ERR_CIPHER_BAD_INPUT_DATA):
            return( "CIPHER - Bad input parameters" );
        case -(MBEDTLS_ERR_CIPHER_ALLOC_FAILED):
            return( "CIPHER - Failed to allocate memory" );
        case -(MBEDTLS_ERR_CIPHER_INVALID_PADDING):
            return( "CIPHER - Input data contains invalid padding and is rejected" );
        case -(MBEDTLS_ERR_CIPHER_FULL_BLOCK_EXPECTED):
            return( "CIPHER - Decryption of block requires a full block" );
        case -(MBEDTLS_ERR_CIPHER_AUTH_FAILED):
            return( "CIPHER - Authentication failed (for AEAD modes)" );
        case -(MBEDTLS_ERR_CIPHER_INVALID_CONTEXT):
            return( "CIPHER - The context is invalid. For example, because it was freed" );
#endif /* MBEDTLS_CIPHER_C */

#if defined(MBEDTLS_DHM_C)
        case -(MBEDTLS_ERR_DHM_BAD_INPUT_DATA):
            return( "DHM - Bad input parameters" );
        case -(MBEDTLS_ERR_DHM_READ_PARAMS_FAILED):
            return( "DHM - Reading of the DHM parameters failed" );
        case -(MBEDTLS_ERR_DHM_MAKE_PARAMS_FAILED):
            return( "DHM - Making of the DHM parameters failed" );
        case -(MBEDTLS_ERR_DHM_READ_PUBLIC_FAILED):
            return( "DHM - Reading of the public values failed" );
        case -(MBEDTLS_ERR_DHM_MAKE_PUBLIC_FAILED):
            return( "DHM - Making of the public value failed" );
        case -(MBEDTLS_ERR_DHM_CALC_SECRET_FAILED):
            return( "DHM - Calculation of the DHM secret failed" );
        case -(MBEDTLS_ERR_DHM_INVALID_FORMAT):
            return( "DHM - The ASN.1 data is not formatted correctly" );
        case -(MBEDTLS_ERR_DHM_ALLOC_FAILED):
            return( "DHM - Allocation of memory failed" );
        case -(MBEDTLS_ERR_DHM_FILE_IO_ERROR):
            return( "DHM - Read or write of file failed" );
        case -(MBEDTLS_ERR_DHM_SET_GROUP_FAILED):
            return( "DHM - Setting the modulus and generator failed" );
#endif /* MBEDTLS_DHM_C */

#if defined(MBEDTLS_ECP_C)
        case -(MBEDTLS_ERR_ECP_BAD_INPUT_DATA):
            return( "ECP - Bad input parameters to function" );
        case -(MBEDTLS_ERR_ECP_BUFFER_TOO_SMALL):
            return( "ECP - The buffer is too small to write to" );
        case -(MBEDTLS_ERR_ECP_FEATURE_UNAVAILABLE):
            return( "ECP - The requested feature is not available, for example, the requested curve is not supported" );
        case -(MBEDTLS_ERR_ECP_VERIFY_FAILED):
            return( "ECP - The signature is not valid" );
        case -(MBEDTLS_ERR_ECP_ALLOC_FAILED):
            return( "ECP - Memory allocation failed" );
        case -(MBEDTLS_ERR_ECP_RANDOM_FAILED):
            return( "ECP - Generation of random value, such as ephemeral key, failed" );
        case -(MBEDTLS_ERR_ECP_INVALID_KEY):
            return( "ECP - Invalid private or public key" );
        case -(MBEDTLS_ERR_ECP_SIG_LEN_MISMATCH):
            return( "ECP - The buffer contains a valid signature followed by more data" );
        case -(MBEDTLS_ERR_ECP_IN_PROGRESS):
            return( "ECP - Operation in progress, call again with the same parameters to continue" );
#endif /* MBEDTLS_ECP_C */

#if defined(MBEDTLS_MD_C)
        case -(MBEDTLS_ERR_MD_FEATURE_UNAVAILABLE):
            return( "MD - The selected feature is not available" );
        case -(MBEDTLS_ERR_MD_BAD_INPUT_DATA):
            return( "MD - Bad input parameters to function" );
        case -(MBEDTLS_ERR_MD_ALLOC_FAILED):
            return( "MD - Failed to allocate memory" );
        case -(MBEDTLS_ERR_MD_FILE_IO_ERROR):
            return( "MD - Opening or reading of file failed" );
#endif /* MBEDTLS_MD_C */

#if defined(MBEDTLS_PEM_PARSE_C) || defined(MBEDTLS_PEM_WRITE_C)
        case -(MBEDTLS_ERR_PEM_NO_HEADER_FOOTER_PRESENT):
            return( "PEM - No PEM header or footer found" );
        case -(MBEDTLS_ERR_PEM_INVALID_DATA):
            return( "PEM - PEM string is not as expected" );
        case -(MBEDTLS_ERR_PEM_ALLOC_FAILED):
            return( "PEM - Failed to allocate memory" );
        case -(MBEDTLS_ERR_PEM_INVALID_ENC_IV):
            return( "PEM - RSA IV is not in hex-format" );
        case -(MBEDTLS_ERR_PEM_UNKNOWN_ENC_ALG):
            return( "PEM - Unsupported key encryption algorithm" );
        case -(MBEDTLS_ERR_PEM_PASSWORD_REQUIRED):
            return( "PEM - Private key password can't be empty" );
        case -(MBEDTLS_ERR_PEM_PASSWORD_MISMATCH):
            return( "PEM - Given private key password does not allow for correct decryption" );
        case -(MBEDTLS_ERR_PEM_FEATURE_UNAVAILABLE):
            return( "PEM - Unavailable feature, e.g. hashing/encryption combination" );
        case -(MBEDTLS_ERR_PEM_BAD_INPUT_DATA):
            return( "PEM - Bad input parameters to function" );
#endif /* MBEDTLS_PEM_PARSE_C || MBEDTLS_PEM_WRITE_C */

#if defined(MBEDTLS_PK_C)
        case -(MBEDTLS_ERR_PK_ALLOC_FAILED):
            return( "PK - Memory allocation failed" );
        case -(MBEDTLS_ERR_PK_TYPE_MISMATCH):
            return( "PK - Type mismatch, eg attempt to encrypt with an ECDSA key" );
        case -(MBEDTLS_ERR_PK_BAD_INPUT_DATA):
            return( "PK - Bad input parameters to function" );
        case -(MBEDTLS_ERR_PK_FILE_IO_ERROR):
            return( "PK - Read/write of file failed" );
        case -(MBEDTLS_ERR_PK_KEY_INVALID_VERSION):
            return( "PK - Unsupported key version" );
        case -(MBEDTLS_ERR_PK_KEY_INVALID_FORMAT):
            return( "PK - Invalid key tag or value" );
        case -(MBEDTLS_ERR_PK_UNKNOWN_PK_ALG):
            return( "PK - Key algorithm is unsupported (only RSA and EC are supported)" );
        case -(MBEDTLS_ERR_PK_PASSWORD_REQUIRED):
            return( "PK - Private key password can't be empty" );
        case -(MBEDTLS_ERR_PK_PASSWORD_MISMATCH):
            return( "PK - Given private key password does not allow for correct decryption" );
        case -(MBEDTLS_ERR_PK_INVALID_PUBKEY):
            return( "PK - The pubkey tag or value is invalid (only RSA and EC are supported)" );
        case -(MBEDTLS_ERR_PK_INVALID_ALG):
            return( "PK - The algorithm tag or value is invalid" );
        case -(MBEDTLS_ERR_PK_UNKNOWN_NAMED_CURVE):
            return( "PK - Elliptic curve is unsupported (only NIST curves are supported)" );
        case -(MBEDTLS_ERR_PK_FEATURE_UNAVAILABLE):
            return( "PK - Unavailable feature, e.g. RSA disabled for RSA key" );
        case -(MBEDTLS_ERR_PK_SIG_LEN_MISMATCH):
            return( "PK - The buffer contains a valid signature followed by more data" );
#endif /* MBEDTLS_PK_C */

#if defined(MBEDTLS_PKCS12_C)
        case -(MBEDTLS_ERR_PKCS12_BAD_INPUT_DATA):
            return( "PKCS12 - Bad input parameters to function" );
        case -(MBEDTLS_ERR_PKCS12_FEATURE_UNAVAILABLE):
            return( "PKCS12 - Feature not available, e.g. unsupported encryption scheme" );
        case -(MBEDTLS_ERR_PKCS12_PBE_INVALID_FORMAT):
            return( "PKCS12 - PBE ASN.1 data not as expected" );
        case -(MBEDTLS_ERR_PKCS12_PASSWORD_MISMATCH):
            return( "PKCS12 - Given private key password does not allow for correct decryption" );
#endif /* MBEDTLS_PKCS12_C */

#if defined(MBEDTLS_PKCS5_C)
        case -(MBEDTLS_ERR_PKCS5_BAD_INPUT_DATA):
            return( "PKCS5 - Bad input parameters to function" );
        case -(MBEDTLS_ERR_PKCS5_INVALID_FORMAT):
            return( "PKCS5 - Unexpected ASN.1 data" );
        case -(MBEDTLS_ERR_PKCS5_FEATURE_UNAVAILABLE):
            return( "PKCS5 - Requested encryption or digest alg not available" );
        case -(MBEDTLS_ERR_PKCS5_PASSWORD_MISMATCH):
            return( "PKCS5 - Given private key password does not allow for correct decryption" );
#endif /* MBEDTLS_PKCS5_C */

#if defined(MBEDTLS_RSA_C)
        case -(MBEDTLS_ERR_RSA_BAD_INPUT_DATA):
            return( "RSA - Bad input parameters to function" );
        case -(MBEDTLS_ERR_RSA_INVALID_PADDING):
            return( "RSA - Input data contains invalid padding and is rejected" );
        case -(MBEDTLS_ERR_RSA_KEY_GEN_FAILED):
            return( "RSA - Something failed during generation of a key" );
        case -(MBEDTLS_ERR_RSA_KEY_CHECK_FAILED):
            return( "RSA - Key failed to pass the validity check of the library" );
        case -(MBEDTLS_ERR_RSA_PUBLIC_FAILED):
            return( "RSA - The public key operation failed" );
        case -(MBEDTLS_ERR_RSA_PRIVATE_FAILED):
            return( "RSA - The private key operation failed" );
        case -(MBEDTLS_ERR_RSA_VERIFY_FAILED):
            return( "RSA - The PKCS#1 verification failed" );
        case -(MBEDTLS_ERR_RSA_OUTPUT_TOO_LARGE):
            return( "RSA - The output buffer for decryption is not large enough" );
        case -(MBEDTLS_ERR_RSA_RNG_FAILED):
            return( "RSA - The random generator failed to generate non-zeros" );
#endif /* MBEDTLS_RSA_C */

#if defined(MBEDTLS_SSL_TLS_C)
        case -(MBEDTLS_ERR_SSL_FEATURE_UNAVAILABLE):
            return( "SSL - The requested feature is not available" );
        case -(MBEDTLS_ERR_SSL_BAD_INPUT_DATA):
            return( "SSL - Bad input parameters to function" );
        case -(MBEDTLS_ERR_SSL_INVALID_MAC):
            return( "SSL - Verification of the message MAC failed" );
        case -(MBEDTLS_ERR_SSL_INVALID_RECORD):
            return( "SSL - An invalid SSL record was received" );
        case -(MBEDTLS_ERR_SSL_CONN_EOF):
            return( "SSL - The connection indicated an EOF" );
        case -(MBEDTLS_ERR_SSL_UNKNOWN_CIPHER):
            return( "SSL - An unknown cipher was received" );
        case -(MBEDTLS_ERR_SSL_NO_CIPHER_CHOSEN):
            return( "SSL - The server has no ciphersuites in common with the client" );
        case -(MBEDTLS_ERR_SSL_NO_RNG):
            return( "SSL - No RNG was provided to the SSL module" );
        case -(MBEDTLS_ERR_SSL_NO_CLIENT_CERTIFICATE):
            return( "SSL - No client certification received from the client, but required by the authentication mode" );
        case -(MBEDTLS_ERR_SSL_CERTIFICATE_TOO_LARGE):
            return( "SSL - Our own certificate(s) is/are too large to send in an SSL message" );
        case -(MBEDTLS_ERR_SSL_CERTIFICATE_REQUIRED):
            return( "SSL - The own certificate is not set, but needed by the server" );
        case -(MBEDTLS_ERR_SSL_PRIVATE_KEY_REQUIRED):
            return( "SSL - The own private key or pre-shared key is not set, but needed" );
        case -(MBEDTLS_ERR_SSL_CA_CHAIN_REQUIRED):
            return( "SSL - No CA Chain is set, but required to operate" );
        case -(MBEDTLS_ERR_SSL_UNEXPECTED_MESSAGE):
            return( "SSL - An unexpected message was received from our peer" );
        case -(MBEDTLS_ERR_SSL_FATAL_ALERT_MESSAGE):
            return( "SSL - A fatal alert message was received from our peer" );
        case -(MBEDTLS_ERR_SSL_PEER_VERIFY_FAILED):
            return( "SSL - Verification of our peer failed" );
        case -(MBEDTLS_ERR_SSL_PEER_CLOSE_NOTIFY):
            return( "SSL - The peer notified us that the connection is going to be closed" );
        case -(MBEDTLS_ERR_SSL_BAD_HS_CLIENT_HELLO):
            return( "SSL - Processing of the ClientHello handshake message failed" );
        case -(MBEDTLS_ERR_SSL_BAD_HS_SERVER_HELLO):
            return( "SSL - Processing of the ServerHello handshake message failed" );
        case -(MBEDTLS_ERR_SSL_BAD_HS_CERTIFICATE):
            return( "SSL - Processing of the Certificate handshake message failed" );
        case -(MBEDTLS_ERR_SSL_BAD_HS_CERTIFICATE_REQUEST):
            return( "SSL - Processing of the CertificateRequest handshake message failed" );
        case -(MBEDTLS_ERR_SSL_BAD_HS_SERVER_KEY_EXCHANGE):
            return( "SSL - Processing of the ServerKeyExchange handshake message failed" );
        case -(MBEDTLS_ERR_SSL_BAD_HS_SERVER_HELLO_DONE):
            return( "SSL - Processing of the ServerHelloDone handshake message failed" );
        case -(MBEDTLS_ERR_SSL_BAD_HS_CLIENT_KEY_EXCHANGE):
            return( "SSL - Processing of the ClientKeyExchange handshake message failed" );
        case -(MBEDTLS_ERR_SSL_BAD_HS_CLIENT_KEY_EXCHANGE_RP):
            return( "SSL - Processing of the ClientKeyExchange handshake message failed in DHM / ECDH Read Public" );
        case -(MBEDTLS_ERR_SSL_BAD_HS_CLIENT_KEY_EXCHANGE_CS):
            return( "SSL - Processing of the ClientKeyExchange handshake message failed in DHM / ECDH Calculate Secret" );
        case -(MBEDTLS_ERR_SSL_BAD_HS_CERTIFICATE_VERIFY):
            return( "SSL - Processing of the CertificateVerify handshake message failed" );
        case -(MBEDTLS_ERR_SSL_BAD_HS_CHANGE_CIPHER_SPEC):
            return( "SSL - Processing of the ChangeCipherSpec handshake message failed" );
        case -(MBEDTLS_ERR_SSL_BAD_HS_FINISHED):
            return( "SSL - Processing of the Finished handshake message failed" );
        case -(MBEDTLS_ERR_SSL_ALLOC_FAILED):
            return( "SSL - Memory allocation failed" );
        case -(MBEDTLS_ERR_SSL_HW_ACCEL_FAILED):
            return( "SSL - Hardware acceleration function returned with error" );
        case -(MBEDTLS_ERR_SSL_HW_ACCEL_FALLTHROUGH):
            return( "SSL - Hardware acceleration function skipped / left alone data" );
        case -(MBEDTLS_ERR_SSL_BAD_HS_PROTOCOL_VERSION):
            return( "SSL - Handshake protocol not within min/max boundaries" );
        case -(MBEDTLS_ERR_SSL_BAD_HS_NEW_SESSION_TICKET):
            return( "SSL - Processing of the NewSessionTicket handshake message failed" );
        case -(MBEDTLS_ERR_SSL_SESSION_TICKET_EXPIRED):
            return( "SSL - Session ticket has expired" );
        case -(MBEDTLS_ERR_SSL_PK_TYPE_MISMATCH):
            return( "SSL - Public key type mismatch (eg, asked for RSA key exchange and presented EC key)" );
        case -(MBEDTLS_ERR_SSL_UNKNOWN_IDENTITY):
            return( "SSL - Unknown identity received (eg, PSK identity)" );
        case -(MBEDTLS_ERR_SSL_INTERNAL_ERROR):
            return( "SSL - Internal error (eg, unexpected failure in lower-level module)" );
        case -(MBEDTLS_ERR_SSL_COUNTER_WRAPPING):
            return( "SSL - A counter would wrap (eg, too many messages exchanged)" );
        case -(MBEDTLS_ERR_SSL_WAITING_SERVER_HELLO_RENEGO):
            return( "SSL - Unexpected message at ServerHello in renegotiation" );
        case -(MBEDTLS_ERR_SSL_HELLO_VERIFY_REQUIRED):
            return( "SSL - DTLS client must retry for hello verification" );
        case -(MBEDTLS_ERR_SSL_BUFFER_TOO_SMALL):
            return( "SSL - A buffer is too small to receive or write a message" );
        case -(MBEDTLS_ERR_SSL_NO_USABLE_CIPHERSUITE):
            return( "SSL - None of the common ciphersuites is usable (eg, no suitable certificate, see debug messages)" );
        case -(MBEDTLS_ERR_SSL_WANT_READ):
            return( "SSL - No data of requested type currently available on underlying transport" );
        case -(MBEDTLS_ERR_SSL_WANT_WRITE):
            return( "SSL - Connection requires a write call" );
        case -(MBEDTLS_ERR_SSL_TIMEOUT):
            return( "SSL - The operation timed out" );
        case -(MBEDTLS_ERR_SSL_CLIENT_RECONNECT):
            return( "SSL - The client initiated a reconnect from the same port" );
        case -(MBEDTLS_ERR_SSL_UNEXPECTED_RECORD):
            return( "SSL - Record header looks valid but is not expected" );
        case -(MBEDTLS_ERR_SSL_NON_FATAL):
            return( "SSL - The alert message received indicates a non-fatal error" );
        case -(MBEDTLS_ERR_SSL_INVALID_VERIFY_HASH):
            return( "SSL - Couldn't set the hash for verifying CertificateVerify" );
        case -(MBEDTLS_ERR_SSL_CONTINUE_PROCESSING):
            return( "SSL - Internal-only message signaling that further message-processing should be done" );
        case -(MBEDTLS_ERR_SSL_ASYNC_IN_PROGRESS):
            return( "SSL - The asynchronous operation is not completed yet" );
        case -(MBEDTLS_ERR_SSL_EARLY_MESSAGE):
            return( "SSL - Internal-only message signaling that a message arrived early" );
        case -(MBEDTLS_ERR_SSL_UNEXPECTED_CID):
            return( "SSL - An encrypted DTLS-frame with an unexpected CID was received" );
        case -(MBEDTLS_ERR_SSL_VERSION_MISMATCH):
            return( "SSL - An operation failed due to an unexpected version or configuration" );
        case -(MBEDTLS_ERR_SSL_CRYPTO_IN_PROGRESS):
            return( "SSL - A cryptographic operation is in progress. Try again later" );
        case -(MBEDTLS_ERR_SSL_BAD_CONFIG):
            return( "SSL - Invalid value in SSL config" );
#endif /* MBEDTLS_SSL_TLS_C */

#if defined(MBEDTLS_X509_USE_C) || defined(MBEDTLS_X509_CREATE_C)
        case -(MBEDTLS_ERR_X509_FEATURE_UNAVAILABLE):
            return( "X509 - Unavailable feature, e.g. RSA hashing/encryption combination" );
        case -(MBEDTLS_ERR_X509_UNKNOWN_OID):
            return( "X509 - Requested OID is unknown" );
        case -(MBEDTLS_ERR_X509_INVALID_FORMAT):
            return( "X509 - The CRT/CRL/CSR format is invalid, e.g. different type expected" );
        case -(MBEDTLS_ERR_X509_INVALID_VERSION):
            return( "X509 - The CRT/CRL/CSR version element is invalid" );
        case -(MBEDTLS_ERR_X509_INVALID_SERIAL):
            return( "X509 - The serial tag or value is invalid" );
        case -(MBEDTLS_ERR_X509_INVALID_ALG):
            return( "X509 - The algorithm tag or value is invalid" );
        case -(MBEDTLS_ERR_X509_INVALID_NAME):
            return( "X509 - The name tag or value is invalid" );
        case -(MBEDTLS_ERR_X509_INVALID_DATE):
            return( "X509 - The date tag or value is invalid" );
        case -(MBEDTLS_ERR_X509_INVALID_SIGNATURE):
            return( "X509 - The signature tag or value invalid" );
        case -(MBEDTLS_ERR_X509_INVALID_EXTENSIONS):
            return( "X509 - The extension tag or value is invalid" );
        case -(MBEDTLS_ERR_X509_UNKNOWN_VERSION):
            return( "X509 - CRT/CRL/CSR has an unsupported version number" );
        case -(MBEDTLS_ERR_X509_UNKNOWN_SIG_ALG):
            return( "X509 - Signature algorithm (oid) is unsupported" );
        case -(MBEDTLS_ERR_X509_SIG_MISMATCH):
            return( "X509 - Signature algorithms do not match. (see \\c ::mbedtls_x509_crt sig_oid)" );
        case -(MBEDTLS_ERR_X509_CERT_VERIFY_FAILED):
            return( "X509 - Certificate verification failed, e.g. CRL, CA or signature check failed" );
        case -(MBEDTLS_ERR_X509_CERT_UNKNOWN_FORMAT):
            return( "X509 - Format not recognized as DER or PEM" );
        case -(MBEDTLS_ERR_X509_BAD_INPUT_DATA):
            return( "X509 - Input invalid" );
        case -(MBEDTLS_ERR_X509_ALLOC_FAILED):
            return( "X509 - Allocation of memory failed" );
        case -(MBEDTLS_ERR_X509_FILE_IO_ERROR):
            return( "X509 - Read/write of file failed" );
        case -(MBEDTLS_ERR_X509_BUFFER_TOO_SMALL):
            return( "X509 - Destination buffer is too small" );
        case -(MBEDTLS_ERR_X509_FATAL_ERROR):
            return( "X509 - A fatal error occurred, eg the chain is too long or the vrfy callback failed" );
#endif /* MBEDTLS_X509_USE_C || MBEDTLS_X509_CREATE_C */
        /* End Auto-Generated Code. */

        default:
            break;
    }

    return( NULL );
}

const char * mbedtls_low_level_strerr( int error_code )
{
    int low_level_error_code;

    if( error_code < 0 )
        error_code = -error_code;

    /* Extract the low-level part from the error code. */
    low_level_error_code = error_code & ~0xFF80;

    switch( low_level_error_code )
    {
        /* Begin Auto-Generated Code. */
#if defined(MBEDTLS_AES_C)
        case -(MBEDTLS_ERR_AES_INVALID_KEY_LENGTH):
            return( "AES - Invalid key length" );
        case -(MBEDTLS_ERR_AES_INVALID_INPUT_LENGTH):
            return( "AES - Invalid data input length" );
        case -(MBEDTLS_ERR_AES_BAD_INPUT_DATA):
            return( "AES - Invalid input data" );
#endif /* MBEDTLS_AES_C */

#if defined(MBEDTLS_ARIA_C)
        case -(MBEDTLS_ERR_ARIA_BAD_INPUT_DATA):
            return( "ARIA - Bad input data" );
        case -(MBEDTLS_ERR_ARIA_INVALID_INPUT_LENGTH):
            return( "ARIA - Invalid data input length" );
#endif /* MBEDTLS_ARIA_C */

#if defined(MBEDTLS_ASN1_PARSE_C)
        case -(MBEDTLS_ERR_ASN1_OUT_OF_DATA):
            return( "ASN1 - Out of data when parsing an ASN1 data structure" );
        case -(MBEDTLS_ERR_ASN1_UNEXPECTED_TAG):
            return( "ASN1 - ASN1 tag was of an unexpected value" );
        case -(MBEDTLS_ERR_ASN1_INVALID_LENGTH):
            return( "ASN1 - Error when trying to determine the length or invalid length" );
        case -(MBEDTLS_ERR_ASN1_LENGTH_MISMATCH):
            return( "ASN1 - Actual length differs from expected length" );
        case -(MBEDTLS_ERR_ASN1_INVALID_DATA):
            return( "ASN1 - Data is invalid" );
        case -(MBEDTLS_ERR_ASN1_ALLOC_FAILED):
            return( "ASN1 - Memory allocation failed" );
        case -(MBEDTLS_ERR_ASN1_BUF_TOO_SMALL):
            return( "ASN1 - Buffer too small when writing ASN.1 data structure" );
#endif /* MBEDTLS_ASN1_PARSE_C */

#if defined(MBEDTLS_BASE64_C)
        case -(MBEDTLS_ERR_BASE64_BUFFER_TOO_SMALL):
            return( "BASE64 - Output buffer too small" );
        case -(MBEDTLS_ERR_BASE64_INVALID_CHARACTER):
            return( "BASE64 - Invalid character in input" );
#endif /* MBEDTLS_BASE64_C */

#if defined(MBEDTLS_BIGNUM_C)
        case -(MBEDTLS_ERR_MPI_FILE_IO_ERROR):
            return( "BIGNUM - An error occurred while reading from or writing to a file" );
        case -(MBEDTLS_ERR_MPI_BAD_INPUT_DATA):
            return( "BIGNUM - Bad input parameters to function" );
        case -(MBEDTLS_ERR_MPI_INVALID_CHARACTER):
            return( "BIGNUM - There is an invalid character in the digit string" );
        case -(MBEDTLS_ERR_MPI_BUFFER_TOO_SMALL):
            return( "BIGNUM - The buffer is too small to write to" );
        case -(MBEDTLS_ERR_MPI_NEGATIVE_VALUE):
            return( "BIGNUM - The input arguments are negative or result in illegal output" );
        case -(MBEDTLS_ERR_MPI_DIVISION_BY_ZERO):
            return( "BIGNUM - The input argument for division is zero, which is not allowed" );
        case -(MBEDTLS_ERR_MPI_NOT_ACCEPTABLE):
            return( "BIGNUM - The input arguments are not acceptable" );
        case -(MBEDTLS_ERR_MPI_ALLOC_FAILED):
            return( "BIGNUM - Memory allocation failed" );
#endif /* MBEDTLS_BIGNUM_C */

#if defined(MBEDTLS_BLOWFISH_C)
        case -(MBEDTLS_ERR_BLOWFISH_BAD_INPUT_DATA):
            return( "BLOWFISH - Bad input data" );
        case -(MBEDTLS_ERR_BLOWFISH_INVALID_INPUT_LENGTH):
            return( "BLOWFISH - Invalid data input length" );
#endif /* MBEDTLS_BLOWFISH_C */

#if defined(MBEDTLS_CAMELLIA_C)
        case -(MBEDTLS_ERR_CAMELLIA_BAD_INPUT_DATA):
            return( "CAMELLIA - Bad input data" );
        case -(MBEDTLS_ERR_CAMELLIA_INVALID_INPUT_LENGTH):
            return( "CAMELLIA - Invalid data input length" );
#endif /* MBEDTLS_CAMELLIA_C */

#if defined(MBEDTLS_CCM_C)
        case -(MBEDTLS_ERR_CCM_BAD_INPUT):
            return( "CCM - Bad input parameters to the function" );
        case -(MBEDTLS_ERR_CCM_AUTH_FAILED):
            return( "CCM - Authenticated decryption failed" );
#endif /* MBEDTLS_CCM_C */

#if defined(MBEDTLS_CHACHA20_C)
        case -(MBEDTLS_ERR_CHACHA20_BAD_INPUT_DATA):
            return( "CHACHA20 - Invalid input parameter(s)" );
#endif /* MBEDTLS_CHACHA20_C */

#if defined(MBEDTLS_CHACHAPOLY_C)
        case -(MBEDTLS_ERR_CHACHAPOLY_BAD_STATE):
            return( "CHACHAPOLY - The requested operation is not permitted in the current state" );
        case -(MBEDTLS_ERR_CHACHAPOLY_AUTH_FAILED):
            return( "CHACHAPOLY - Authenticated decryption failed: data was not authentic" );
#endif /* MBEDTLS_CHACHAPOLY_C */

#if defined(MBEDTLS_CTR_DRBG_C)
        case -(MBEDTLS_ERR_CTR_DRBG_ENTROPY_SOURCE_FAILED):
            return( "CTR_DRBG - The entropy source failed" );
        case -(MBEDTLS_ERR_CTR_DRBG_REQUEST_TOO_BIG):
            return( "CTR_DRBG - The requested random buffer length is too big" );
        case -(MBEDTLS_ERR_CTR_DRBG_INPUT_TOO_BIG):
            return( "CTR_DRBG - The input (entropy + additional data) is too large" );
        case -(MBEDTLS_ERR_CTR_DRBG_FILE_IO_ERROR):
            return( "CTR_DRBG - Read or write error in file" );
#endif /* MBEDTLS_CTR_DRBG_C */

#if defined(MBEDTLS_DES_C)
        case -(MBEDTLS_ERR_DES_INVALID_INPUT_LENGTH):
            return( "DES - The data input has an invalid length" );
#endif /* MBEDTLS_DES_C */

#if defined(MBEDTLS_ENTROPY_C)
        case -(MBEDTLS_ERR_ENTROPY_SOURCE_FAILED):
            return( "ENTROPY - Critical entropy source failure" );
        case -(MBEDTLS_ERR_ENTROPY_MAX_SOURCES):
            return( "ENTROPY - No more sources can be added" );
        case -(MBEDTLS_ERR_ENTROPY_NO_SOURCES_DEFINED):
            return( "ENTROPY - No sources have been added to poll" );
        case -(MBEDTLS_ERR_ENTROPY_NO_STRONG_SOURCE):
            return( "ENTROPY - No strong sources have been added to poll" );
        case -(MBEDTLS_ERR_ENTROPY_FILE_IO_ERROR):
            return( "ENTROPY - Read/write error in file" );
#endif /* MBEDTLS_ENTROPY_C */

#if defined(MBEDTLS_ERROR_C)
        case -(MBEDTLS_ERR_ERROR_GENERIC_ERROR):
            return( "ERROR - Generic error" );
        case -(MBEDTLS_ERR_ERROR_CORRUPTION_DETECTED):
            return( "ERROR - This is a bug in the library" );
#endif /* MBEDTLS_ERROR_C */

#if defined(MBEDTLS_PLATFORM_C)
        case -(MBEDTLS_ERR_PLATFORM_HW_ACCEL_FAILED):
            return( "PLATFORM - Hardware accelerator failed" );
        case -(MBEDTLS_ERR_PLATFORM_FEATURE_UNSUPPORTED):
            return( "PLATFORM - The requested feature is not supported by the platform" );
#endif /* MBEDTLS_PLATFORM_C */

#if defined(MBEDTLS_GCM_C)
        case -(MBEDTLS_ERR_GCM_AUTH_FAILED):
            return( "GCM - Authenticated decryption failed" );
        case -(MBEDTLS_ERR_GCM_BAD_INPUT):
            return( "GCM - Bad input parameters to function" );
#endif /* MBEDTLS_GCM_C */

#if defined(MBEDTLS_HKDF_C)
        case -(MBEDTLS_ERR_HKDF_BAD_INPUT_DATA):
            return( "HKDF - Bad input parameters to function" );
#endif /* MBEDTLS_HKDF_C */

#if defined(MBEDTLS_HMAC_DRBG_C)
        case -(MBEDTLS_ERR_HMAC_DRBG_REQUEST_TOO_BIG):
            return( "HMAC_DRBG - Too many random requested in single call" );
        case -(MBEDTLS_ERR_HMAC_DRBG_INPUT_TOO_BIG):
            return( "HMAC_DRBG - Input too large (Entropy + additional)" );
        case -(MBEDTLS_ERR_HMAC_DRBG_FILE_IO_ERROR):
            return( "HMAC_DRBG - Read/write error in file" );
        case -(MBEDTLS_ERR_HMAC_DRBG_ENTROPY_SOURCE_FAILED):
            return( "HMAC_DRBG - The entropy source failed" );
#endif /* MBEDTLS_HMAC_DRBG_C */

#if defined(MBEDTLS_NET_C)
        case -(MBEDTLS_ERR_NET_SOCKET_FAILED):
            return( "NET - Failed to open a socket" );
        case -(MBEDTLS_ERR_NET_CONNECT_FAILED):
            return( "NET - The connection to the given server / port failed" );
        case -(MBEDTLS_ERR_NET_BIND_FAILED):
            return( "NET - Binding of the socket failed" );
        case -(MBEDTLS_ERR_NET_LISTEN_FAILED):
            return( "NET - Could not listen on the socket" );
        case -(MBEDTLS_ERR_NET_ACCEPT_FAILED):
            return( "NET - Could not accept the incoming connection" );
        case -(MBEDTLS_ERR_NET_RECV_FAILED):
            return( "NET - Reading information from the socket failed" );
        case -(MBEDTLS_ERR_NET_SEND_FAILED):
            return( "NET - Sending information through the socket failed" );
        case -(MBEDTLS_ERR_NET_CONN_RESET):
            return( "NET - Connection was reset by peer" );
        case -(MBEDTLS_ERR_NET_UNKNOWN_HOST):
            return( "NET - Failed to get an IP address for the given hostname" );
        case -(MBEDTLS_ERR_NET_BUFFER_TOO_SMALL):
            return( "NET - Buffer is too small to hold the data" );
        case -(MBEDTLS_ERR_NET_INVALID_CONTEXT):
            return( "NET - The context is invalid, eg because it was free()ed" );
        case -(MBEDTLS_ERR_NET_POLL_FAILED):
            return( "NET - Polling the net context failed" );
        case -(MBEDTLS_ERR_NET_BAD_INPUT_DATA):
            return( "NET - Input invalid" );
#endif /* MBEDTLS_NET_C */

#if defined(MBEDTLS_OID_C)
        case -(MBEDTLS_ERR_OID_NOT_FOUND):
            return( "OID - OID is not found" );
        case -(MBEDTLS_ERR_OID_BUF_TOO_SMALL):
            return( "OID - output buffer is too small" );
#endif /* MBEDTLS_OID_C */

<<<<<<< HEAD
#if defined(MBEDTLS_PADLOCK_C)
        case -(MBEDTLS_ERR_PADLOCK_DATA_MISALIGNED):
            return( "PADLOCK - Input data should be aligned" );
#endif /* MBEDTLS_PADLOCK_C */
=======
#if defined(MBEDTLS_PLATFORM_C)
        case -(MBEDTLS_ERR_PLATFORM_HW_ACCEL_FAILED):
            return( "PLATFORM - Hardware accelerator failed" );
        case -(MBEDTLS_ERR_PLATFORM_FEATURE_UNSUPPORTED):
            return( "PLATFORM - The requested feature is not supported by the platform" );
#endif /* MBEDTLS_PLATFORM_C */
>>>>>>> 1cc91e74

#if defined(MBEDTLS_POLY1305_C)
        case -(MBEDTLS_ERR_POLY1305_BAD_INPUT_DATA):
            return( "POLY1305 - Invalid input parameter(s)" );
#endif /* MBEDTLS_POLY1305_C */

#if defined(MBEDTLS_SHA1_C)
        case -(MBEDTLS_ERR_SHA1_BAD_INPUT_DATA):
            return( "SHA1 - SHA-1 input data was malformed" );
#endif /* MBEDTLS_SHA1_C */

#if defined(MBEDTLS_SHA256_C)
        case -(MBEDTLS_ERR_SHA256_BAD_INPUT_DATA):
            return( "SHA256 - SHA-256 input data was malformed" );
#endif /* MBEDTLS_SHA256_C */

#if defined(MBEDTLS_SHA512_C)
        case -(MBEDTLS_ERR_SHA512_BAD_INPUT_DATA):
            return( "SHA512 - SHA-512 input data was malformed" );
#endif /* MBEDTLS_SHA512_C */

#if defined(MBEDTLS_THREADING_C)
        case -(MBEDTLS_ERR_THREADING_BAD_INPUT_DATA):
            return( "THREADING - Bad input parameters to function" );
        case -(MBEDTLS_ERR_THREADING_MUTEX_ERROR):
            return( "THREADING - Locking / unlocking / free failed with error code" );
#endif /* MBEDTLS_THREADING_C */

#if defined(MBEDTLS_XTEA_C)
        case -(MBEDTLS_ERR_XTEA_INVALID_INPUT_LENGTH):
            return( "XTEA - The data input has an invalid length" );
#endif /* MBEDTLS_XTEA_C */
        /* End Auto-Generated Code. */

        default:
            break;
    }

    return( NULL );
}

void mbedtls_strerror( int ret, char *buf, size_t buflen )
{
    size_t len;
    int use_ret;
    const char * high_level_error_description = NULL;
    const char * low_level_error_description = NULL;

    if( buflen == 0 )
        return;

    memset( buf, 0x00, buflen );

    if( ret < 0 )
        ret = -ret;

    if( ret & 0xFF80 )
    {
        use_ret = ret & 0xFF80;

        // Translate high level error code.
        high_level_error_description = mbedtls_high_level_strerr( ret );

        if( high_level_error_description == NULL )
            mbedtls_snprintf( buf, buflen, "UNKNOWN ERROR CODE (%04X)", (unsigned int) use_ret );
        else
            mbedtls_snprintf( buf, buflen, "%s", high_level_error_description );

#if defined(MBEDTLS_SSL_TLS_C)
        // Early return in case of a fatal error - do not try to translate low
        // level code.
        if(use_ret == -(MBEDTLS_ERR_SSL_FATAL_ALERT_MESSAGE))
            return;
#endif /* MBEDTLS_SSL_TLS_C */
    }

    use_ret = ret & ~0xFF80;

    if( use_ret == 0 )
        return;

    // If high level code is present, make a concatenation between both
    // error strings.
    //
    len = strlen( buf );

    if( len > 0 )
    {
        if( buflen - len < 5 )
            return;

        mbedtls_snprintf( buf + len, buflen - len, " : " );

        buf += len + 3;
        buflen -= len + 3;
    }

    // Translate low level error code.
    low_level_error_description = mbedtls_low_level_strerr( ret );

    if( low_level_error_description == NULL )
        mbedtls_snprintf( buf, buflen, "UNKNOWN ERROR CODE (%04X)", (unsigned int) use_ret );
    else
        mbedtls_snprintf( buf, buflen, "%s", low_level_error_description );
}

#else /* MBEDTLS_ERROR_C */

/*
 * Provide an non-function in case MBEDTLS_ERROR_C is not defined
 */
void mbedtls_strerror( int ret, char *buf, size_t buflen )
{
    ((void) ret);

    if( buflen > 0 )
        buf[0] = '\0';
}

#endif /* MBEDTLS_ERROR_C */

#endif /* MBEDTLS_ERROR_C || MBEDTLS_ERROR_STRERROR_DUMMY */<|MERGE_RESOLUTION|>--- conflicted
+++ resolved
@@ -738,19 +738,10 @@
             return( "OID - output buffer is too small" );
 #endif /* MBEDTLS_OID_C */
 
-<<<<<<< HEAD
 #if defined(MBEDTLS_PADLOCK_C)
         case -(MBEDTLS_ERR_PADLOCK_DATA_MISALIGNED):
             return( "PADLOCK - Input data should be aligned" );
 #endif /* MBEDTLS_PADLOCK_C */
-=======
-#if defined(MBEDTLS_PLATFORM_C)
-        case -(MBEDTLS_ERR_PLATFORM_HW_ACCEL_FAILED):
-            return( "PLATFORM - Hardware accelerator failed" );
-        case -(MBEDTLS_ERR_PLATFORM_FEATURE_UNSUPPORTED):
-            return( "PLATFORM - The requested feature is not supported by the platform" );
-#endif /* MBEDTLS_PLATFORM_C */
->>>>>>> 1cc91e74
 
 #if defined(MBEDTLS_POLY1305_C)
         case -(MBEDTLS_ERR_POLY1305_BAD_INPUT_DATA):
