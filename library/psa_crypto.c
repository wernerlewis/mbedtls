--- conflicted
+++ resolved
@@ -994,15 +994,6 @@
     return( PSA_SUCCESS );
 }
 
-<<<<<<< HEAD
-static void psa_abort_operations_using_key( psa_key_slot_t *slot )
-{
-    /*TODO how to implement this?*/
-    (void) slot;
-}
-
-=======
->>>>>>> bbdf310c
 /** Completely wipe a slot in memory, including its policy.
  * Persistent storage is not affected. */
 psa_status_t psa_wipe_key_slot( psa_key_slot_t *slot )
@@ -1050,10 +1041,6 @@
         if( status != PSA_SUCCESS )
         {
             (void) psa_crypto_stop_transaction( );
-<<<<<<< HEAD
-            /* TODO: destroy what can be destroyed anyway */
-            return( status );
-=======
             /* We should still try to destroy the key in the secure
              * element and the key metadata in storage. This is especially
              * important if the error is that the storage is full.
@@ -1063,7 +1050,6 @@
              */
             overall_status = status;
             goto exit;
->>>>>>> bbdf310c
         }
 
         status = psa_destroy_se_key( driver, slot->data.se.slot_number );
@@ -1090,22 +1076,11 @@
     if( driver != NULL )
     {
         status = psa_save_se_persistent_data( driver );
-<<<<<<< HEAD
-        status2 = psa_crypto_stop_transaction( );
-        if( status == PSA_SUCCESS )
-            status = status2;
-        if( status != PSA_SUCCESS )
-        {
-            /* TODO: destroy what can be destroyed anyway */
-            return( status );
-        }
-=======
         if( overall_status == PSA_SUCCESS )
             overall_status = status;
         status = psa_crypto_stop_transaction( );
         if( overall_status == PSA_SUCCESS )
             overall_status = status;
->>>>>>> bbdf310c
     }
 #endif /* MBEDTLS_PSA_CRYPTO_SE_C */
 
@@ -1240,15 +1215,10 @@
         case PSA_KEY_TYPE_RSA_PUBLIC_KEY:
 #if defined(MBEDTLS_PSA_CRYPTO_SE_C)
             /* TODO: reporting the public exponent for opaque keys
-<<<<<<< HEAD
-             * is not yet implemented. */
-            if( psa_get_se_driver( slot->attr.lifetime, NULL, NULL ) )
-=======
              * is not yet implemented.
              * https://github.com/ARMmbed/mbed-crypto/issues/216
              */
             if( psa_key_slot_is_external( slot ) )
->>>>>>> bbdf310c
                 break;
 #endif /* MBEDTLS_PSA_CRYPTO_SE_C */
             status = psa_get_rsa_public_exponent( slot->data.rsa, attributes );
@@ -6123,13 +6093,9 @@
         case PSA_CRYPTO_TRANSACTION_CREATE_KEY:
         case PSA_CRYPTO_TRANSACTION_DESTROY_KEY:
             /* TODO - fall through to the failure case until this
-<<<<<<< HEAD
-             * is implemented */
-=======
              * is implemented.
              * https://github.com/ARMmbed/mbed-crypto/issues/218
              */
->>>>>>> bbdf310c
         default:
             /* We found an unsupported transaction in the storage.
              * We don't know what state the storage is in. Give up. */
