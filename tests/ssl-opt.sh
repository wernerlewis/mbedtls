--- conflicted
+++ resolved
@@ -491,38 +491,24 @@
     START_DELAY=1
     DOG_DELAY=10
 fi
-<<<<<<< HEAD
 CLI_DELAY_FACTOR=1
 
 # Pick a "unique" server port in the range 10000-19999, and a proxy port
 PORT_BASE="0000$$"
-PORT_BASE="$( echo -n $PORT_BASE | tail -c 4 )"
+PORT_BASE="$( echo -n $PORT_BASE | tail -c 5 )"
 SRV_PORT="1$PORT_BASE"
 PXY_PORT="2$PORT_BASE"
 unset PORT_BASE
 
 # fix commands to use this port, force IPv4 while at it
+# +SRV_PORT will be replaced by either $SRV_PORT or $PXY_PORT later
 P_SRV="$P_SRV server_addr=127.0.0.1 server_port=$SRV_PORT"
 P_CLI="$P_CLI server_addr=127.0.0.1 server_port=+SRV_PORT"
 P_PXY="$P_PXY server_addr=127.0.0.1 server_port=$SRV_PORT listen_addr=127.0.0.1 listen_port=$PXY_PORT"
 O_SRV="$O_SRV -accept $SRV_PORT"
 O_CLI="$O_CLI -connect localhost:+SRV_PORT"
 G_SRV="$G_SRV -p $SRV_PORT"
-G_CLI="$G_CLI -p +SRV_PORT"
-=======
-
-# Pick a "unique" port in the range 10000-19999.
-PORT="0000$$"
-PORT="1$(echo $PORT | tail -c 5)"
-
-# fix commands to use this port
-P_SRV="$P_SRV server_port=$PORT"
-P_CLI="$P_CLI server_port=$PORT"
-O_SRV="$O_SRV -accept $PORT"
-O_CLI="$O_CLI -connect localhost:$PORT"
-G_SRV="$G_SRV -p $PORT"
-G_CLI="$G_CLI -p $PORT localhost"
->>>>>>> f6080b85
+G_CLI="$G_CLI -p +SRV_PORT localhost"
 
 # Also pick a unique name for intermediate files
 SRV_OUT="srv_out.$$"
@@ -1330,7 +1316,6 @@
             -C "error" \
             -c "HTTP/1.0 200 [Oo][Kk]"
 
-<<<<<<< HEAD
 run_test    "Renegotiation: DTLS, client-initiated" \
             "$P_SRV debug_level=3 dtls=1 exchanges=2 renegotiation=1" \
             "$P_CLI debug_level=3 dtls=1 exchanges=2 renegotiation=1 renegotiate=1" \
@@ -1368,7 +1353,7 @@
             -C "ssl_handshake returned" \
             -C "error" \
             -s "Extra-header:"
-=======
+
 # Test for the "secure renegotation" extension only (no actual renegotiation)
 
 run_test    "Renego ext: gnutls server strict, client default" \
@@ -1415,7 +1400,6 @@
             1 \
             -S "received TLS_EMPTY_RENEGOTIATION_INFO\|found renegotiation extension" \
             -S "server hello, secure renegotiation extension"
->>>>>>> f6080b85
 
 # Tests for auth_mode
 
